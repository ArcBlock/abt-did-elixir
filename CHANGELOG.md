--- conflicted
+++ resolved
@@ -1,9 +1,8 @@
+## 0.3.2 (May 07, 2019)
+  - Add documents.
+
 ## 0.3.1 (May 07, 2019)
-<<<<<<< HEAD
-  - Add documents.
-=======
   - add missing file
->>>>>>> a810ffa8
 
 ## 0.3.0 (May 07, 2019)
   - bump version and make the repo ready for publish
